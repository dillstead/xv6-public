--- conflicted
+++ resolved
@@ -23,13 +23,9 @@
 	preadtest \
 	scripttest \
 	ftest \
-<<<<<<< HEAD
 	wqsh \
-	perf
-=======
 	perf \
 	xls
->>>>>>> 93f8127a
 # pdu
 # pls
 
