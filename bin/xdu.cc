--- conflicted
+++ resolved
@@ -42,12 +42,8 @@
     return 0;
   }
 
-<<<<<<< HEAD
   // XXX(sbw) size should use an add reducer
-  int size = ST_SIZE(st);
-=======
   size_t size = ST_SIZE(st);
->>>>>>> d45a9994
   if (ST_ISDIR(st)) {
     dirit di(fd);
 
@@ -74,11 +70,7 @@
 int
 main(int ac, char **av)
 {
-<<<<<<< HEAD
   initwq();
-  printf("%d\n", du(open(".", 0)));
-=======
   printf("%ld\n", du(open(".", 0)));
->>>>>>> d45a9994
   return 0;
 }