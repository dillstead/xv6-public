--- conflicted
+++ resolved
@@ -10,12 +10,8 @@
   struct segdesc gdt[NSEGS];   // x86 global descriptor table
   struct taskstate ts;         // Used by x86 to find stack for interrupt
   struct context *scheduler;   // swtch() here to enter scheduler
-<<<<<<< HEAD
   struct cilkframe *cilkframe;
-=======
-  struct wqframe *wqframe;
   int timer_printpc;
->>>>>>> 227f0486
 
   // Cpu-local storage variables; see below
   struct cpu *cpu;
